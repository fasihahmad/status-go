--- conflicted
+++ resolved
@@ -110,7 +110,6 @@
 	@echo "Full cross compilation done."
 	@ls -ld $(GOBIN)/statusgo-*
 
-<<<<<<< HEAD
 statusgo-android: ##@cross-compile Build status-go for Android
 	@echo "Building status-go for Android..."
 	@gomobile bind -target=android -ldflags="-s -w" -o build/bin/statusgo.aar github.com/status-im/status-go/mobile
@@ -120,32 +119,12 @@
 	@echo "Building status-go for iOS..."
 	@gomobile bind -target=ios -ldflags="-s -w" -o build/bin/Statusgo.framework github.com/status-im/status-go/mobile
 	@echo "iOS framework cross compilation done in build/bin/Statusgo.framework"
-=======
+
 statusgo-linux: xgo ##@cross-compile Build status-go for Linux
 	./_assets/patches/patcher -b . -p geth-xgo
 	$(GOPATH)/bin/xgo --image $(XGOIMAGE) --go=$(XGO_GO) -out statusgo --dest=$(GOBIN) --targets=linux/amd64 -v -tags '$(BUILD_TAGS)' $(BUILD_FLAGS) ./cmd/statusd
 	./_assets/patches/patcher -b . -p geth-xgo -r
 	@echo "Linux cross compilation done."
-
-statusgo-android: xgo ##@cross-compile Build status-go for Android
-	./_assets/patches/patcher -b . -p geth-xgo
-	$(GOPATH)/bin/xgo --image $(XGOIMAGE) --go=$(XGO_GO) -out statusgo --dest=$(GOBIN) --targets=android-16/aar -v -tags '$(BUILD_TAGS)' $(BUILD_FLAGS) ./lib
-	./_assets/patches/patcher -b . -p geth-xgo -r
-	@echo "Android cross compilation done."
-
-statusgo-ios: xgo	##@cross-compile Build status-go for iOS
-	./_assets/patches/patcher -b . -p geth-xgo
-	$(GOPATH)/bin/xgo --image $(XGOIMAGE) --go=$(XGO_GO) -out statusgo --dest=$(GOBIN) --targets=ios-9.3/framework -v -tags '$(BUILD_TAGS)' $(BUILD_FLAGS) ./lib
-	./_assets/patches/patcher -b . -p geth-xgo -r
-	@echo "iOS framework cross compilation done."
-
-statusgo-ios-simulator: xgo	##@cross-compile Build status-go for iOS Simulator
-	@docker pull $(XGOIMAGEIOSSIM)
-	./_assets/patches/patcher -b . -p geth-xgo
-	$(GOPATH)/bin/xgo --image $(XGOIMAGEIOSSIM) --go=$(XGO_GO) -out statusgo --dest=$(GOBIN) --targets=ios-9.3/framework -v -tags '$(BUILD_TAGS)' $(BUILD_FLAGS) ./lib
-	./_assets/patches/patcher -b . -p geth-xgo -r
-	@echo "iOS framework cross compilation done."
->>>>>>> 66fb99d5
 
 statusgo-library: ##@cross-compile Build status-go as static library for current platform
 	@echo "Building static library..."
@@ -218,15 +197,9 @@
 
 prepare-release: clean-release
 	mkdir -p $(RELEASE_DIRECTORY)
-<<<<<<< HEAD
 	mv build/bin/statusgo.aar $(RELEASE_DIRECTORY)/status-go-android.aar
 	zip -r build/bin/Statusgo.framework.zip build/bin/Statusgo.framework
 	mv build/bin/Statusgo.framework.zip $(RELEASE_DIRECTORY)/status-go-ios.zip
-	${MAKE} clean
-=======
-	mv build/bin/statusgo-android-16.aar $(RELEASE_DIRECTORY)/status-go-android.aar
-	mv build/bin/statusgo-ios-9.3-framework/status-go-ios.zip $(RELEASE_DIRECTORY)/status-go-ios.zip
->>>>>>> 66fb99d5
 	zip -r $(RELEASE_DIRECTORY)/status-go-desktop.zip . -x *.git*
 	${MAKE} clean
 
